PROG=ldep

CFLAGS=@CFLAGS@
CPPFLAGS=@CPPFLAGS@
LDFLAGS=@LDFLAGS@

CC=@CC@
INSTALL=@INSTALL@

prefix=@prefix@
exec_prefix=@exec_prefix@
bindir=@bindir@

all: $(PROG)

$(PROG): @srcdir@/ldep.c
<<<<<<< HEAD
	$(CC) $(CFLAGS) -DGITREV="\"$(shell git describe --always)\"" -o $@ $^
=======
	$(CC) $(CFLAGS) -DGITREV="\"$(shell git describe --always --dirty)\"" -o $@ $^
>>>>>>> 1bc2e4a7

install: all
	$(INSTALL) $(PROG) $(bindir)/`echo $(PROG)|sed '@program_transform_name@'`

clean:
	$(RM) $(PROG) *.o *.a<|MERGE_RESOLUTION|>--- conflicted
+++ resolved
@@ -14,11 +14,7 @@
 all: $(PROG)
 
 $(PROG): @srcdir@/ldep.c
-<<<<<<< HEAD
-	$(CC) $(CFLAGS) -DGITREV="\"$(shell git describe --always)\"" -o $@ $^
-=======
 	$(CC) $(CFLAGS) -DGITREV="\"$(shell git describe --always --dirty)\"" -o $@ $^
->>>>>>> 1bc2e4a7
 
 install: all
 	$(INSTALL) $(PROG) $(bindir)/`echo $(PROG)|sed '@program_transform_name@'`
